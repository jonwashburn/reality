--- conflicted
+++ resolved
@@ -68,37 +68,16 @@
 def blockSumAligned8 (k : Nat) (s : Stream) : Nat :=
   ∑ j in Finset.range k, subBlockSum8 s j
 
-<<<<<<< HEAD
-lemma sum_const_nat {α : Type _} (s : Finset α) (c : Nat) :
-  ∑ a in s, c = s.card * c := by
-  simp [Finset.sum_const]
-=======
 lemma sum_const_nat {α} (s : Finset α) (c : Nat) :
   (∑ _ in s, c) = s.card * c := by
   classical
   simpa using Finset.sum_const_natural (s := s) (a := c)
->>>>>>> 2795face
 
 /-- For `s = extendPeriodic8 w`, summing `k` aligned 8‑blocks yields `k * Z(w)`. -/
 lemma blockSumAligned8_periodic (w : Pattern 8) (k : Nat) :
   blockSumAligned8 k (extendPeriodic8 w) = k * Z_of_window w := by
   classical
   unfold blockSumAligned8
-<<<<<<< HEAD
-  have hconst : ∀ j ∈ Finset.range k, subBlockSum8 (extendPeriodic8 w) j = Z_of_window w := by
-    intro j hj
-    simpa using subBlockSum8_periodic_eq_Z w j
-  have hsumConst :
-      (∑ j in Finset.range k, subBlockSum8 (extendPeriodic8 w) j)
-        = (∑ j in Finset.range k, Z_of_window w) := by
-    refine Finset.sum_congr rfl ?_
-    intro j hj
-    simpa using (hconst j hj)
-  have hsumConstValue : (∑ j in Finset.range k, Z_of_window w) = k * Z_of_window w := by
-    simpa [Finset.card_range] using
-      (sum_const_nat (s := Finset.range k) (c := Z_of_window w))
-  simpa [hsumConst, hsumConstValue]
-=======
   have hconst : ∀ j : Fin k, subBlockSum8 (extendPeriodic8 w) j.val = Z_of_window w := by
     intro j; simpa using subBlockSum8_periodic_eq_Z w j.val
   -- Sum of a constant family over `Fin k` is `k * const`
@@ -112,7 +91,6 @@
     funext j
     simpa using (hconst j).symm
   simpa [hsum, this]
->>>>>>> 2795face
 
 /-- Averaged (per‑window) observation equals `Z` on periodic extensions. -/
 def observeAvg8 (k : Nat) (s : Stream) : Nat :=
@@ -129,8 +107,6 @@
   have divCancel : (k * Z_of_window w) / k = Z_of_window w := by
     simpa [Nat.mul_comm] using Nat.mul_div_cancel_left (Z_of_window w) hk'
   simpa [hsum, divCancel]
-<<<<<<< HEAD
-=======
 
 end Measurement
 end IndisputableMonolith
@@ -166,7 +142,6 @@
 -- Monotonicity lemmas can be restored once upstream build blockers are cleared.
 
 end
->>>>>>> 2795face
 
 end Measurement
 end IndisputableMonolith

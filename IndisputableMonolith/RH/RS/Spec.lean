--- conflicted
+++ resolved
@@ -150,10 +150,15 @@
   intro L B A
   simpa using uniqueCalibration_any L B A
 
-<<<<<<< HEAD
 def Recognition_Closure (φ : ℝ) : Prop :=
   Inevitability_dimless φ ∧ Inevitability_absolute φ
-=======
+
+/-- Existence-and-uniqueness statement: given the T1..T8 stack and δ-subgroup,
+    there exists a bridge matching some universal φ-closed pack, and it is unique up to units. -/
+def ExistenceAndUniqueness (φ : ℝ) (L : Ledger) (eqv : UnitsEqv L) : Prop :=
+  (∃ B : Bridge L, ∃ U : UniversalDimless φ, Matches φ L B U)
+  ∧ UniqueUpToUnits L eqv
+
 /‑! ### φ selection principle (domain‑level uniqueness of the matching scale) -/
 
 /-- Selection predicate: the matching scale is the unique positive real solving x² = x + 1. -/
@@ -299,9 +304,7 @@
   (L : Ledger) (B : Bridge L) (U : IndisputableMonolith.Constants.RSUnits) :
   MeetsBands L B (sampleBandsFor U.c) :=
   meetsBands_any_default L B U
->>>>>>> 2795face
-
-@[simp] theorem recognition_closure_from_inevitabilities (φ : ℝ)
-    (hDim : Inevitability_dimless φ) (hAbs : Inevitability_absolute φ) :
-    Recognition_Closure φ := by
-  exact And.intro hDim hAbs+
+end RS
+end RH
+end IndisputableMonolith